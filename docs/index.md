---
title: The RAG Flywheel
description: Data-Driven Product Development for AI Applications
authors:
  - Jason Liu
date: 2025-04-10
---

# The RAG Flywheel

## Data-Driven Product Development for AI Applications

*A systematic approach to building self-improving AI systems*

!!! abstract "About This Book"
    This book provides a structured approach to evolving Retrieval-Augmented Generation (RAG) from a technical implementation into a continuously improving product. You'll learn to combine product thinking with data science principles to create AI systems that deliver increasing value over time.
    
<<<<<<< HEAD
    Most teams focus on the latest models and algorithms while missing the fundamentals: understanding their data, measuring performance, and systematically improving based on user feedback. This resource shows you the proven approach used by companies like Zapier, Glean, and Exa.

## The RAG Improvement Flywheel

At the core of this book is the RAG improvement flywheel - a continuous cycle that transforms user interactions into product enhancements:

=======
    Most teams focus on the latest models and algorithms while missing the fundamentals: understanding their data, measuring performance, and systematically improving based on user feedback.

## The RAG Improvement Flywheel

>>>>>>> 448f518d
```mermaid
graph TD
    A[Synthetic Data & Evaluation] --> B[Learning from Evaluations]
    B --> C[UX Design & Feedback Collection]
    C --> D[User Segmentation & Analysis]
    D --> E[Building Specialized Capabilities]
    E --> F[Unified Product Architecture]
    F --> A

    style A fill:#f9f,stroke:#333,stroke-width:2px
    style C fill:#bbf,stroke:#333,stroke-width:2px
    style E fill:#dfd,stroke:#333,stroke-width:2px
```

<<<<<<< HEAD
!!! tip "Beyond Technical Implementation"
    This book goes beyond teaching you how to implement RAG. It shows you how to think about RAG as a product that continuously evolves to meet user needs and deliver business value.

## Table of Contents

### Workshop Series

| Chapter | Title | Focus Area | Key Outcomes |
|---------|-------|------------|-------------|
| [Introduction](workshops/chapter0.md) | Beyond Implementation to Improvement | Product Mindset | Shift from technical to product thinking |
| [Chapter 1](workshops/chapter1.md) | Starting the Flywheel | Evaluation & Metrics | Build synthetic data and evaluation frameworks |
| [Chapter 2](workshops/chapter2.md) | From Evaluation to Enhancement | Fine-tuning & Training | Convert evaluations into training data |
| [Chapter 3.1](workshops/chapter3-1.md) | Feedback Collection | User Experience | Design feedback mechanisms that users actually use |
| [Chapter 3.2](workshops/chapter3-2.md) | Streaming & Performance | User Experience | Implement streaming and reduce perceived latency |
| [Chapter 3.3](workshops/chapter3-3.md) | Quality Improvements | User Experience | Citations, chain-of-thought, and validation |
| [Chapter 4.1](workshops/chapter4-1.md) | Topic Modeling | User Analysis | Find patterns in user feedback and queries |
| [Chapter 4.2](workshops/chapter4-2.md) | Prioritization | User Analysis | Turn insights into strategic action plans |
| [Chapter 5.1](workshops/chapter5-1.md) | Specialized Retrieval | Architecture | Build specialized capabilities for different content |
| [Chapter 5.2](workshops/chapter5-2.md) | Multimodal Search | Architecture | Handle documents, images, tables, and SQL |
| [Chapter 6.1](workshops/chapter6-1.md) | Query Routing | Architecture | Route queries to specialized components |
| [Chapter 6.2](workshops/chapter6-2.md) | Tool Implementation | Architecture | Build interfaces and routers |
| [Chapter 6.3](workshops/chapter6-3.md) | Continuous Improvement | Architecture | Measure and improve systematically |

### Expert Talks

| Speaker | Company | Topic | Key Insight |
|---------|---------|-------|-------------|
| [Skylar Payne](talks/rag-antipatterns-skylar-payne.md) | Independent | RAG Anti-patterns | 90% of teams adding complexity see worse performance |
| [Ayush](talks/fine-tuning-rerankers-embeddings-ayush-lancedb.md) | LanceDB | Fine-tuning | Re-rankers provide 15-20% improvement with minimal latency |
| [Vitor](talks/zapier-vitor-evals.md) | Zapier | Feedback Systems | Simple UX changes increased feedback 4x |
| [Kelly Hong](talks/embedding-performance-generative-evals-kelly-hong.md) | Independent | Evaluation | Custom benchmarks often contradict public ones |
| [Ben & Sidhant](talks/online-evals-production-monitoring-ben-sidhant.md) | Independent | Production Monitoring | Traditional error monitoring doesn't work for AI |
| [Manav](talks/glean-manav.md) | Glean | Enterprise Search | Custom embeddings achieve 20% improvements |
| [Anton](talks/chromadb-anton-chunking.md) | ChromaDB | Chunking | Chunking remains critical even with infinite context |
| [Colin](talks/colin-rag-agents.md) | Independent | Agentic RAG | Simple tools often outperform sophisticated embeddings |
| [Adit](talks/reducto-docs-adit.md) | Reducto | Document Processing | Hybrid CV + VLM pipelines outperform pure approaches |
| [Will Bryk](talks/semantic-search-exa-will-bryk.md) | Exa | Semantic Search | AI systems need fundamentally different search engines |
| [John Berryman](talks/john-lexical-search.md) | Independent | Lexical Search | Semantic search struggles with exact matching |
| [Daniel](talks/superlinked-encoder-stacking.md) | Superlinked | Multi-modal | Mixture of specialized encoders beats text-only |
| [Michael](talks/rag-without-apis-browser-michael-struwig.md) | OpenBB | Browser RAG | Browser-as-data-layer for secure access |
| [Anton](talks/query-routing-anton.md) | ChromaDB | Query Routing | Separate indexes often outperform filtered large ones |

## Quick Wins: High-Impact RAG Improvements

Based on real-world implementations, here are proven improvements you can implement quickly:

!!! success "Top 5 Quick Wins"
    1. **Change Feedback Copy** : Replace "How did we do?" with "Did we answer your question?"
    2. **Use Markdown Tables** : Format structured data as markdown tables instead of JSON/CSV or XML when tables are complex and multiple columns / headers are needed. 
    3. **Add Streaming Progress** : Show "Searching... Analyzing... Generating..." with progress
    4. **Implement Page-Level Chunking** : For documentation, respect page boundaries, and use page-level chunking. Humans tend to create semantically coherent chunks at the page level.

!!! tip "Medium-Term Improvements (2-4 weeks)"
    - **Fine-tune embeddings**: $1.50 and 40 minutes for 6-10% improvement
    - **Add re-ranker**: 15-20% retrieval improvement
    - **Build specialized tools**: 10x better for specific use cases
    - **Implement contextual retrieval**: 30% better context understanding
    - **Create Slack feedback integration**: 5x more enterprise feedback

## Workshop Series

### Foundation: Metrics & Evaluation

**[Introduction: Beyond Implementation to Improvement](workshops/chapter0.md)**  
Shifting from technical implementation to product-focused continuous improvement. Understanding RAG as a recommendation engine wrapped around language models and the improvement flywheel.

**[Chapter 1: Kickstarting the Data Flywheel with Synthetic Data](workshops/chapter1.md)**  
Common pitfalls in AI development, leading vs. lagging metrics, understanding precision and recall for retrieval evaluation, and synthetic data generation techniques.

**[Chapter 2: Converting Evaluations into Training Data for Fine-Tuning](workshops/chapter2.md)**  
Why generic embeddings fall short, converting evaluation examples into effective few-shot prompts, contrastive learning, and re-rankers as cost-effective enhancement strategies.

### User Experience & Feedback

**[Chapter 3.1: Feedback Collection - Building Your Improvement Flywheel](workshops/chapter3-1.md)**  
Making feedback visible and engaging (increasing rates from <1% to >30%), proven copy patterns, segmented feedback, and enterprise feedback collection.

**[Chapter 3.2: Overcoming Latency - Streaming and Interstitials](workshops/chapter3-2.md)**  
Psychology of waiting, implementing streaming responses for 30-40% higher feedback collection, skeleton screens and meaningful interstitials.

**[Chapter 3.3: Quality of Life Improvements](workshops/chapter3-3.md)**  
Interactive citations, chain of thought reasoning for 8-15% accuracy improvements, validation patterns as safety nets, and strategic rejection.

### Analysis & Specialization

**[Chapter 4.1: Topic Modeling and Analysis](workshops/chapter4-1.md)**  
Moving from individual feedback to systematic pattern identification, topics vs. capabilities, and transforming "make the AI better" into specific priorities.

**[Chapter 4.2: Prioritization and Roadmapping](workshops/chapter4-2.md)**  
Impact/effort prioritization using 2x2 frameworks, failure mode analysis, and building strategic roadmaps based on user behavior patterns.

### Advanced Architecture

**[Chapter 5.1: Understanding Specialized Retrieval](workshops/chapter5-1.md)**  
Why monolithic approaches reach limits, two complementary strategies (extracting metadata vs. creating synthetic text), and two-level measurement.

**[Chapter 5.2: Implementing Multimodal Search](workshops/chapter5-2.md)**  
Advanced document retrieval, image search challenges, table search dual approach, SQL generation using RAG playbook, and RAPTOR hierarchical summarization.

**[Chapter 6.1: Query Routing Foundations](workshops/chapter6-1.md)**  
The API mindset, organizational structure, evolution from monolithic to modular architecture, and performance formula.

**[Chapter 6.2: Tool Interfaces and Implementation](workshops/chapter6-2.md)**  
Designing tool interfaces, router implementation using structured outputs, dynamic example selection, and tool portfolio design.

**[Chapter 6.3: Performance Measurement and Improvement](workshops/chapter6-3.md)**  
Measuring tool selection effectiveness, dual-mode UI, user feedback as training data, and creating improvement flywheel.

## How to Use This Resource

**For Beginners**: Start with the [Introduction](workshops/chapter0.md) to understand the product mindset, then work through the chapters sequentially.

**For Quick Wins**: Jump to the [Quick Wins section](#quick-wins-high-impact-rag-improvements) above for immediate improvements you can implement today.

**For Specific Problems**: Check the [FAQ](office-hours/faq.md) for answers to common questions, or browse talks by topic in the table above.

**For Complete Implementation**: Follow the full workshop series from Chapter 1 through 6.3 to build a comprehensive self-improving RAG system.

## Key Insights Across All Content

**Most Important Finding**: Teams that iterate fastest on data examination consistently outperform those focused on algorithmic sophistication.

**Most Underutilized Techniques**: Fine-tuning embeddings and re-rankers are more accessible and impactful than most teams realize.

**Biggest Mistake**: 90% of teams add complexity that makes their RAG systems worse. Start simple, measure everything, improve systematically.

**Critical Success Factors**:
- Establish evaluation frameworks before building
- Design feedback collection into your UX from day one
- Understand your users and their query patterns
- Build specialized tools for different content types
- Create unified routing that feels seamless to users

## Frequently Asked Questions

Top questions from office hours:

- **"Is knowledge graph RAG production ready?"** Probably not. [See why →](office-hours/faq.md#is-knowledge-graph-rag-production-ready-by-now-do-you-recommend-it)
- **"How do we handle time-based queries?"** Use PostgreSQL with pgvector-scale. [Learn more →](office-hours/faq.md#how-do-we-introduce-a-concept-of-time-and-vector-search-to-answer-questions-like-whats-the-latest-news-without-needing-to-move-to-a-graph-database)
- **"Should we use DSPy for prompt optimization?"** It depends. [See when →](office-hours/faq.md#what-is-your-take-on-dspy-should-we-use-it)
- **"Would you recommend ColBERT models?"** Test against your baseline first. [See approach →](office-hours/faq.md#would-you-recommend-using-colbert-models-or-other-specialized-retrieval-approaches)

[Browse All FAQ](office-hours/faq.md){ .md-button } [View Office Hours](office-hours/){ .md-button }
=======
## Workshop Series

### [Introduction: Beyond Implementation to Improvement](workshops/chapter0.md)
Shifting from technical implementation to product-focused continuous improvement. Understanding RAG as a recommendation engine and the improvement flywheel.

### [Chapter 1: Kickstarting the Data Flywheel with Synthetic Data](workshops/chapter1.md)
Common pitfalls in AI development, leading vs. lagging metrics, precision and recall for retrieval evaluation, and synthetic data generation techniques.

### [Chapter 2: Converting Evaluations into Training Data for Fine-Tuning](workshops/chapter2.md)
Why generic embeddings fall short, converting evaluation examples into few-shot prompts, contrastive learning, and re-rankers as cost-effective strategies.

### Chapter 3: User Experience and Feedback Collection

#### [Chapter 3.1: Feedback Collection](workshops/chapter3-1.md)
Making feedback visible and engaging (increasing rates from <1% to >30%), proven copy patterns, and enterprise feedback collection through Slack integrations.

#### [Chapter 3.2: Streaming and Interstitials](workshops/chapter3-2.md)
Psychology of waiting, implementing streaming responses for 30-40% higher feedback collection, and meaningful interstitials.

#### [Chapter 3.3: Quality Improvements](workshops/chapter3-3.md)
Interactive citations, chain of thought reasoning for 8-15% accuracy improvements, and validation patterns reducing errors by 80%.

### Chapter 4: Understanding Your Users

#### [Chapter 4.1: Topic Modeling and Analysis](workshops/chapter4-1.md)
Moving from individual feedback to systematic pattern identification and transforming "make the AI better" into specific priorities.

#### [Chapter 4.2: Prioritization and Roadmapping](workshops/chapter4-2.md)
Impact/effort prioritization using 2x2 frameworks and building strategic roadmaps based on user behavior patterns.

### Chapter 5: Building Specialized Retrieval

#### [Chapter 5.1: Understanding Specialized Retrieval](workshops/chapter5-1.md)
Why monolithic approaches reach limits, two complementary strategies (extracting metadata vs. creating synthetic text), and two-level measurement.

#### [Chapter 5.2: Implementing Multimodal Search](workshops/chapter5-2.md)
Advanced document retrieval, image search challenges, table search approaches, SQL generation, and RAPTOR hierarchical summarization.

### Chapter 6: Unified Architecture

#### [Chapter 6.1: Query Routing Foundations](workshops/chapter6-1.md)
The API mindset, organizational structure, evolution from monolithic to modular architecture, and performance formula.

#### [Chapter 6.2: Tool Interfaces and Implementation](workshops/chapter6-2.md)
Designing tool interfaces, router implementation using structured outputs, and dynamic example selection.

#### [Chapter 6.3: Performance Measurement](workshops/chapter6-3.md)
Measuring tool selection effectiveness, dual-mode UI, user feedback as training data, and creating improvement flywheel.

## Expert Talks

### Foundation and Evaluation

**[Building Feedback Systems](talks/zapier-vitor-evals.md)** - Vitor (Zapier)  
Simple UX changes increased feedback collection 4x. Key insight: specific questions like "Did this run do what you expected?" dramatically outperform generic prompts.

**[Text Chunking Strategies](talks/chromadb-anton-chunking.md)** - Anton (ChromaDB)  
Why chunking remains critical even with infinite context windows. Default chunking strategies in popular libraries often produce terrible results.
>>>>>>> 448f518d

**[Embedding Performance Evaluation](talks/embedding-performance-generative-evals-kelly-hong.md)** - Kelly Hong  
Model rankings on custom benchmarks often contradict MTEB rankings - public benchmark performance doesn't guarantee real-world success.

<<<<<<< HEAD
!!! info "What You'll Learn"

    **For Product Leaders**
    - How to establish metrics that align with business outcomes
    - Frameworks for prioritizing AI product improvements  
    - Approaches to building product roadmaps for RAG applications
    - Methods for communicating AI improvements to stakeholders

    **For Engineers**
    - Implementation patterns that facilitate rapid iteration
    - Architectural decisions that enable continuous improvement
    - Techniques for building modular, specialized capabilities
    - Approaches to technical debt management in AI systems
    
    **For Data Scientists**
    - Methods for creating synthetic evaluation datasets
    - Techniques for segmenting and analyzing user queries
    - Frameworks for measuring retrieval effectiveness
    - Approaches to continuous learning from user interactions

## Navigate by Topic

**Evaluation & Metrics**: [Chapter 1](workshops/chapter1.md) • [Kelly Hong Talk](talks/embedding-performance-generative-evals-kelly-hong.md) • [Vitor Zapier Talk](talks/zapier-vitor-evals.md)

**Fine-tuning & Training**: [Chapter 2](workshops/chapter2.md) • [Ayush LanceDB Talk](talks/fine-tuning-rerankers-embeddings-ayush-lancedb.md) • [Manav Glean Talk](talks/glean-manav.md)

**User Experience**: [Chapter 3 Series](workshops/chapter3-1.md) • [Streaming Guide](workshops/chapter3-2.md) • [Quality Improvements](workshops/chapter3-3.md)

**Architecture & Routing**: [Chapter 6 Series](workshops/chapter6-1.md) • [Anton Query Routing](talks/query-routing-anton.md) • [Multi-modal Retrieval](talks/superlinked-encoder-stacking.md)

**Production & Monitoring**: [Ben & Sidhant Talk](talks/online-evals-production-monitoring-ben-sidhant.md) • [RAG Anti-patterns](talks/rag-antipatterns-skylar-payne.md)

=======
### Training and Fine-Tuning

**[Enterprise Search Fine-tuning](talks/glean-manav.md)** - Manav (Glean)  
Custom embedding models achieve 20% improvements through continuous learning. Smaller, fine-tuned models often outperform larger general-purpose models.

**[Fine-tuning Re-rankers](talks/fine-tuning-rerankers-embeddings-ayush-lancedb.md)** - Ayush (LanceDB)  
Re-rankers provide 12-20% retrieval improvement with minimal latency penalty - "low-hanging fruit" for RAG optimization.

### Production and Monitoring

**[Production Monitoring](talks/online-evals-production-monitoring-ben-sidhant.md)** - Ben & Sidhant  
Traditional error monitoring doesn't work for AI since there's no exception when models produce bad outputs.

**[RAG Anti-patterns](talks/rag-antipatterns-skylar-payne.md)** - Skylar Payne  
90% of teams adding complexity see worse performance. Silent failures in document processing can eliminate 20%+ of corpus without detection.

### Specialized Retrieval

**[Agentic RAG](talks/colin-rag-agents.md)** - Colin Flaherty  
Simple tools like grep and find outperformed sophisticated embedding models due to agent persistence and course-correction capabilities.

**[Better Data Processing](talks/reducto-docs-adit.md)** - Adit (Reducto)  
Hybrid computer vision + VLM pipelines outperform pure approaches. Even 1-2 degree document skews dramatically impact extraction quality.

**[Multi-Modal Retrieval](talks/superlinked-encoder-stacking.md)** - Daniel (Superlinked)  
LLMs fundamentally can't understand numerical relationships. Use mixture of specialized encoders for different data types.

**[Lexical Search](talks/john-lexical-search.md)** - John Berryman  
Semantic search struggles with exact matching and specialized terminology. Lexical search provides efficient filtering and rich metadata.

## Quick Wins: High-Impact RAG Improvements

!!! success "Top Quick Wins"
    1. **Change Feedback Copy**: Replace "How did we do?" with "Did we answer your question?"
    2. **Use Markdown Tables**: Format structured data as markdown tables instead of JSON/CSV
    3. **Add Streaming Progress**: Show "Searching... Analyzing... Generating..." with progress
    4. **Page-Level Chunking**: For documentation, respect page boundaries for better retrieval

!!! tip "Medium-Term Improvements"
    - **Fine-tune embeddings**: $1.50 and 40 minutes for 6-10% improvement
    - **Add re-ranker**: 15-20% retrieval improvement
    - **Build specialized tools**: 10x better for specific use cases
    - **Slack feedback integration**: 5x more enterprise feedback

## How to Use This Resource

**For Beginners**: Start with the [Introduction](workshops/chapter0.md), then work through chapters sequentially.

**For Quick Wins**: Jump to the [Quick Wins section](#quick-wins-high-impact-rag-improvements) for immediate improvements.

**For Specific Problems**: Check the [FAQ](office-hours/faq.md) for answers to common questions.

**For Complete Implementation**: Follow the full workshop series from Chapter 1 through 6.3.

## Key Insights

**Most Important**: Teams that iterate fastest on data examination consistently outperform those focused on algorithmic sophistication.

**Most Underutilized**: Fine-tuning embeddings and re-rankers are more accessible and impactful than most teams realize.

**Biggest Mistake**: 90% of teams add complexity that makes their RAG systems worse. Start simple, measure everything, improve systematically.

## Frequently Asked Questions

- **"Is knowledge graph RAG production ready?"** Probably not. [See why →](office-hours/faq.md#is-knowledge-graph-rag-production-ready-by-now-do-you-recommend-it)
- **"How do we handle time-based queries?"** Use PostgreSQL with pgvector-scale. [Learn more →](office-hours/faq.md#how-do-we-introduce-a-concept-of-time-and-vector-search-to-answer-questions-like-whats-the-latest-news-without-needing-to-move-to-a-graph-database)
- **"Should we use DSPy for prompt optimization?"** It depends. [See when →](office-hours/faq.md#what-is-your-take-on-dspy-should-we-use-it)
- **"Would you recommend ColBERT models?"** Test against your baseline first. [See approach →](office-hours/faq.md#would-you-recommend-using-colbert-models-or-other-specialized-retrieval-approaches)

[Browse All FAQ](office-hours/faq.md){ .md-button } [View Office Hours](office-hours/index.md){ .md-button }

## For Product Leaders, Engineers, and Data Scientists

!!! info "What You'll Learn"
    **For Product Leaders**: Establish metrics that align with business outcomes, prioritization frameworks, and roadmapping approaches
    
    **For Engineers**: Implementation patterns for rapid iteration, architectural decisions, and modular capabilities
    
    **For Data Scientists**: Synthetic evaluation datasets, query segmentation techniques, and continuous learning approaches

## Navigate by Topic

**Evaluation & Metrics**: [Chapter 1](workshops/chapter1.md) • [Kelly Hong Talk](talks/embedding-performance-generative-evals-kelly-hong.md) • [Vitor Zapier Talk](talks/zapier-vitor-evals.md)

**Fine-tuning & Training**: [Chapter 2](workshops/chapter2.md) • [Ayush LanceDB Talk](talks/fine-tuning-rerankers-embeddings-ayush-lancedb.md) • [Manav Glean Talk](talks/glean-manav.md)

**User Experience**: [Chapter 3 Series](workshops/chapter3-1.md) • [Streaming Guide](workshops/chapter3-2.md) • [Quality Improvements](workshops/chapter3-3.md)

**Architecture & Routing**: [Chapter 6 Series](workshops/chapter6-1.md) • [Query Routing](talks/query-routing-anton.md) • [Multi-modal Retrieval](talks/superlinked-encoder-stacking.md)
>>>>>>> 448f518d

## About the Author

Jason Liu brings practical experience from Facebook, Stitch Fix, and as a consultant for companies like HubSpot, Zapier, and many others. His background spans computer vision, recommendation systems, and RAG applications across diverse domains.

!!! quote "Author's Philosophy"
<<<<<<< HEAD
   "The most successful AI products aren't the ones with the most sophisticated models, but those built on disciplined processes for understanding users, measuring performance, and systematically improving. This resource will show you how to create not just a RAG application, but a product that becomes more valuable with every interaction."
=======
   "The most successful AI products aren't the ones with the most sophisticated models, but those built on disciplined processes for understanding users, measuring performance, and systematically improving."
>>>>>>> 448f518d

---

## Getting Started

Begin your journey by reading the [Introduction](workshops/chapter0.md) or jump directly to [Chapter 1](workshops/chapter1.md) to start building your evaluation framework and data foundation.

If you want to get discounts and 6 day email source on the topic make sure to subscribe to

<script async data-uid="010fd9b52b" src="https://fivesixseven.kit.com/010fd9b52b/index.js"></script><|MERGE_RESOLUTION|>--- conflicted
+++ resolved
@@ -13,21 +13,12 @@
 *A systematic approach to building self-improving AI systems*
 
 !!! abstract "About This Book"
-    This book provides a structured approach to evolving Retrieval-Augmented Generation (RAG) from a technical implementation into a continuously improving product. You'll learn to combine product thinking with data science principles to create AI systems that deliver increasing value over time.
-    
-<<<<<<< HEAD
-    Most teams focus on the latest models and algorithms while missing the fundamentals: understanding their data, measuring performance, and systematically improving based on user feedback. This resource shows you the proven approach used by companies like Zapier, Glean, and Exa.
+This book provides a structured approach to evolving Retrieval-Augmented Generation (RAG) from a technical implementation into a continuously improving product. You'll learn to combine product thinking with data science principles to create AI systems that deliver increasing value over time.
 
 ## The RAG Improvement Flywheel
 
-At the core of this book is the RAG improvement flywheel - a continuous cycle that transforms user interactions into product enhancements:
+At the core of this book is the RAG improvement flywheel - a continuous cycle that transforms user interactions into product enhancements.
 
-=======
-    Most teams focus on the latest models and algorithms while missing the fundamentals: understanding their data, measuring performance, and systematically improving based on user feedback.
-
-## The RAG Improvement Flywheel
-
->>>>>>> 448f518d
 ```mermaid
 graph TD
     A[Synthetic Data & Evaluation] --> B[Learning from Evaluations]
@@ -42,223 +33,65 @@
     style E fill:#dfd,stroke:#333,stroke-width:2px
 ```
 
-<<<<<<< HEAD
 !!! tip "Beyond Technical Implementation"
-    This book goes beyond teaching you how to implement RAG. It shows you how to think about RAG as a product that continuously evolves to meet user needs and deliver business value.
+This book goes beyond teaching you how to implement RAG. It shows you how to think about RAG as a product that continuously evolves to meet user needs and deliver business value.
 
-## Table of Contents
-
-### Workshop Series
-
-| Chapter | Title | Focus Area | Key Outcomes |
-|---------|-------|------------|-------------|
-| [Introduction](workshops/chapter0.md) | Beyond Implementation to Improvement | Product Mindset | Shift from technical to product thinking |
-| [Chapter 1](workshops/chapter1.md) | Starting the Flywheel | Evaluation & Metrics | Build synthetic data and evaluation frameworks |
-| [Chapter 2](workshops/chapter2.md) | From Evaluation to Enhancement | Fine-tuning & Training | Convert evaluations into training data |
-| [Chapter 3.1](workshops/chapter3-1.md) | Feedback Collection | User Experience | Design feedback mechanisms that users actually use |
-| [Chapter 3.2](workshops/chapter3-2.md) | Streaming & Performance | User Experience | Implement streaming and reduce perceived latency |
-| [Chapter 3.3](workshops/chapter3-3.md) | Quality Improvements | User Experience | Citations, chain-of-thought, and validation |
-| [Chapter 4.1](workshops/chapter4-1.md) | Topic Modeling | User Analysis | Find patterns in user feedback and queries |
-| [Chapter 4.2](workshops/chapter4-2.md) | Prioritization | User Analysis | Turn insights into strategic action plans |
-| [Chapter 5.1](workshops/chapter5-1.md) | Specialized Retrieval | Architecture | Build specialized capabilities for different content |
-| [Chapter 5.2](workshops/chapter5-2.md) | Multimodal Search | Architecture | Handle documents, images, tables, and SQL |
-| [Chapter 6.1](workshops/chapter6-1.md) | Query Routing | Architecture | Route queries to specialized components |
-| [Chapter 6.2](workshops/chapter6-2.md) | Tool Implementation | Architecture | Build interfaces and routers |
-| [Chapter 6.3](workshops/chapter6-3.md) | Continuous Improvement | Architecture | Measure and improve systematically |
-
-### Expert Talks
-
-| Speaker | Company | Topic | Key Insight |
-|---------|---------|-------|-------------|
-| [Skylar Payne](talks/rag-antipatterns-skylar-payne.md) | Independent | RAG Anti-patterns | 90% of teams adding complexity see worse performance |
-| [Ayush](talks/fine-tuning-rerankers-embeddings-ayush-lancedb.md) | LanceDB | Fine-tuning | Re-rankers provide 15-20% improvement with minimal latency |
-| [Vitor](talks/zapier-vitor-evals.md) | Zapier | Feedback Systems | Simple UX changes increased feedback 4x |
-| [Kelly Hong](talks/embedding-performance-generative-evals-kelly-hong.md) | Independent | Evaluation | Custom benchmarks often contradict public ones |
-| [Ben & Sidhant](talks/online-evals-production-monitoring-ben-sidhant.md) | Independent | Production Monitoring | Traditional error monitoring doesn't work for AI |
-| [Manav](talks/glean-manav.md) | Glean | Enterprise Search | Custom embeddings achieve 20% improvements |
-| [Anton](talks/chromadb-anton-chunking.md) | ChromaDB | Chunking | Chunking remains critical even with infinite context |
-| [Colin](talks/colin-rag-agents.md) | Independent | Agentic RAG | Simple tools often outperform sophisticated embeddings |
-| [Adit](talks/reducto-docs-adit.md) | Reducto | Document Processing | Hybrid CV + VLM pipelines outperform pure approaches |
-| [Will Bryk](talks/semantic-search-exa-will-bryk.md) | Exa | Semantic Search | AI systems need fundamentally different search engines |
-| [John Berryman](talks/john-lexical-search.md) | Independent | Lexical Search | Semantic search struggles with exact matching |
-| [Daniel](talks/superlinked-encoder-stacking.md) | Superlinked | Multi-modal | Mixture of specialized encoders beats text-only |
-| [Michael](talks/rag-without-apis-browser-michael-struwig.md) | OpenBB | Browser RAG | Browser-as-data-layer for secure access |
-| [Anton](talks/query-routing-anton.md) | ChromaDB | Query Routing | Separate indexes often outperform filtered large ones |
-
-## Quick Wins: High-Impact RAG Improvements
-
-Based on real-world implementations, here are proven improvements you can implement quickly:
-
-!!! success "Top 5 Quick Wins"
-    1. **Change Feedback Copy** : Replace "How did we do?" with "Did we answer your question?"
-    2. **Use Markdown Tables** : Format structured data as markdown tables instead of JSON/CSV or XML when tables are complex and multiple columns / headers are needed. 
-    3. **Add Streaming Progress** : Show "Searching... Analyzing... Generating..." with progress
-    4. **Implement Page-Level Chunking** : For documentation, respect page boundaries, and use page-level chunking. Humans tend to create semantically coherent chunks at the page level.
-
-!!! tip "Medium-Term Improvements (2-4 weeks)"
-    - **Fine-tune embeddings**: $1.50 and 40 minutes for 6-10% improvement
-    - **Add re-ranker**: 15-20% retrieval improvement
-    - **Build specialized tools**: 10x better for specific use cases
-    - **Implement contextual retrieval**: 30% better context understanding
-    - **Create Slack feedback integration**: 5x more enterprise feedback
-
-## Workshop Series
-
-### Foundation: Metrics & Evaluation
-
-**[Introduction: Beyond Implementation to Improvement](workshops/chapter0.md)**  
-Shifting from technical implementation to product-focused continuous improvement. Understanding RAG as a recommendation engine wrapped around language models and the improvement flywheel.
-
-**[Chapter 1: Kickstarting the Data Flywheel with Synthetic Data](workshops/chapter1.md)**  
-Common pitfalls in AI development, leading vs. lagging metrics, understanding precision and recall for retrieval evaluation, and synthetic data generation techniques.
-
-**[Chapter 2: Converting Evaluations into Training Data for Fine-Tuning](workshops/chapter2.md)**  
-Why generic embeddings fall short, converting evaluation examples into effective few-shot prompts, contrastive learning, and re-rankers as cost-effective enhancement strategies.
-
-### User Experience & Feedback
-
-**[Chapter 3.1: Feedback Collection - Building Your Improvement Flywheel](workshops/chapter3-1.md)**  
-Making feedback visible and engaging (increasing rates from <1% to >30%), proven copy patterns, segmented feedback, and enterprise feedback collection.
-
-**[Chapter 3.2: Overcoming Latency - Streaming and Interstitials](workshops/chapter3-2.md)**  
-Psychology of waiting, implementing streaming responses for 30-40% higher feedback collection, skeleton screens and meaningful interstitials.
-
-**[Chapter 3.3: Quality of Life Improvements](workshops/chapter3-3.md)**  
-Interactive citations, chain of thought reasoning for 8-15% accuracy improvements, validation patterns as safety nets, and strategic rejection.
-
-### Analysis & Specialization
-
-**[Chapter 4.1: Topic Modeling and Analysis](workshops/chapter4-1.md)**  
-Moving from individual feedback to systematic pattern identification, topics vs. capabilities, and transforming "make the AI better" into specific priorities.
-
-**[Chapter 4.2: Prioritization and Roadmapping](workshops/chapter4-2.md)**  
-Impact/effort prioritization using 2x2 frameworks, failure mode analysis, and building strategic roadmaps based on user behavior patterns.
-
-### Advanced Architecture
-
-**[Chapter 5.1: Understanding Specialized Retrieval](workshops/chapter5-1.md)**  
-Why monolithic approaches reach limits, two complementary strategies (extracting metadata vs. creating synthetic text), and two-level measurement.
-
-**[Chapter 5.2: Implementing Multimodal Search](workshops/chapter5-2.md)**  
-Advanced document retrieval, image search challenges, table search dual approach, SQL generation using RAG playbook, and RAPTOR hierarchical summarization.
-
-**[Chapter 6.1: Query Routing Foundations](workshops/chapter6-1.md)**  
-The API mindset, organizational structure, evolution from monolithic to modular architecture, and performance formula.
-
-**[Chapter 6.2: Tool Interfaces and Implementation](workshops/chapter6-2.md)**  
-Designing tool interfaces, router implementation using structured outputs, dynamic example selection, and tool portfolio design.
-
-**[Chapter 6.3: Performance Measurement and Improvement](workshops/chapter6-3.md)**  
-Measuring tool selection effectiveness, dual-mode UI, user feedback as training data, and creating improvement flywheel.
-
-## How to Use This Resource
-
-**For Beginners**: Start with the [Introduction](workshops/chapter0.md) to understand the product mindset, then work through the chapters sequentially.
-
-**For Quick Wins**: Jump to the [Quick Wins section](#quick-wins-high-impact-rag-improvements) above for immediate improvements you can implement today.
-
-**For Specific Problems**: Check the [FAQ](office-hours/faq.md) for answers to common questions, or browse talks by topic in the table above.
-
-**For Complete Implementation**: Follow the full workshop series from Chapter 1 through 6.3 to build a comprehensive self-improving RAG system.
-
-## Key Insights Across All Content
-
-**Most Important Finding**: Teams that iterate fastest on data examination consistently outperform those focused on algorithmic sophistication.
-
-**Most Underutilized Techniques**: Fine-tuning embeddings and re-rankers are more accessible and impactful than most teams realize.
-
-**Biggest Mistake**: 90% of teams add complexity that makes their RAG systems worse. Start simple, measure everything, improve systematically.
-
-**Critical Success Factors**:
-- Establish evaluation frameworks before building
-- Design feedback collection into your UX from day one
-- Understand your users and their query patterns
-- Build specialized tools for different content types
-- Create unified routing that feels seamless to users
-
-## Frequently Asked Questions
-
-Top questions from office hours:
-
-- **"Is knowledge graph RAG production ready?"** Probably not. [See why →](office-hours/faq.md#is-knowledge-graph-rag-production-ready-by-now-do-you-recommend-it)
-- **"How do we handle time-based queries?"** Use PostgreSQL with pgvector-scale. [Learn more →](office-hours/faq.md#how-do-we-introduce-a-concept-of-time-and-vector-search-to-answer-questions-like-whats-the-latest-news-without-needing-to-move-to-a-graph-database)
-- **"Should we use DSPy for prompt optimization?"** It depends. [See when →](office-hours/faq.md#what-is-your-take-on-dspy-should-we-use-it)
-- **"Would you recommend ColBERT models?"** Test against your baseline first. [See approach →](office-hours/faq.md#would-you-recommend-using-colbert-models-or-other-specialized-retrieval-approaches)
-
-[Browse All FAQ](office-hours/faq.md){ .md-button } [View Office Hours](office-hours/){ .md-button }
-=======
-## Workshop Series
+## Chapters
 
 ### [Introduction: Beyond Implementation to Improvement](workshops/chapter0.md)
-Shifting from technical implementation to product-focused continuous improvement. Understanding RAG as a recommendation engine and the improvement flywheel.
 
-### [Chapter 1: Kickstarting the Data Flywheel with Synthetic Data](workshops/chapter1.md)
-Common pitfalls in AI development, leading vs. lagging metrics, precision and recall for retrieval evaluation, and synthetic data generation techniques.
+Understand why systematic improvement matters and how to approach RAG as a product rather than just a technical implementation.
 
-### [Chapter 2: Converting Evaluations into Training Data for Fine-Tuning](workshops/chapter2.md)
-Why generic embeddings fall short, converting evaluation examples into few-shot prompts, contrastive learning, and re-rankers as cost-effective strategies.
+### [Chapter 1: Starting the Flywheel](workshops/chapter1.md)
 
-### Chapter 3: User Experience and Feedback Collection
+Learn how to overcome the cold-start problem, establish meaningful metrics, and create a data foundation that drives product decisions.
 
-#### [Chapter 3.1: Feedback Collection](workshops/chapter3-1.md)
-Making feedback visible and engaging (increasing rates from <1% to >30%), proven copy patterns, and enterprise feedback collection through Slack integrations.
+### [Chapter 2: From Evaluation to Enhancement](workshops/chapter2.md)
 
-#### [Chapter 3.2: Streaming and Interstitials](workshops/chapter3-2.md)
-Psychology of waiting, implementing streaming responses for 30-40% higher feedback collection, and meaningful interstitials.
+Transform evaluation insights into concrete product improvements through fine-tuning, re-ranking, and targeted enhancements.
 
-#### [Chapter 3.3: Quality Improvements](workshops/chapter3-3.md)
-Interactive citations, chain of thought reasoning for 8-15% accuracy improvements, and validation patterns reducing errors by 80%.
+### [Chapter 3: The User Experience of AI](workshops/chapter3-1.md)
 
-### Chapter 4: Understanding Your Users
+Design interfaces that both delight users and gather valuable feedback, creating a virtuous cycle of improvement.
 
-#### [Chapter 4.1: Topic Modeling and Analysis](workshops/chapter4-1.md)
-Moving from individual feedback to systematic pattern identification and transforming "make the AI better" into specific priorities.
+### [Chapter 4: Understanding Your Users](workshops/chapter4-1.md)
 
-#### [Chapter 4.2: Prioritization and Roadmapping](workshops/chapter4-2.md)
-Impact/effort prioritization using 2x2 frameworks and building strategic roadmaps based on user behavior patterns.
+Segment users and queries to identify high-value opportunities and create targeted improvement strategies.
 
-### Chapter 5: Building Specialized Retrieval
+### [Chapter 5: Building Specialized Capabilities](workshops/chapter5-1.md)
 
-#### [Chapter 5.1: Understanding Specialized Retrieval](workshops/chapter5-1.md)
-Why monolithic approaches reach limits, two complementary strategies (extracting metadata vs. creating synthetic text), and two-level measurement.
+Develop purpose-built solutions for different user needs spanning documents, images, tables, and structured data.
 
-#### [Chapter 5.2: Implementing Multimodal Search](workshops/chapter5-2.md)
-Advanced document retrieval, image search challenges, table search approaches, SQL generation, and RAPTOR hierarchical summarization.
+### [Chapter 6: Unified Product Architecture](workshops/chapter6-1.md)
 
-### Chapter 6: Unified Architecture
+Create a cohesive product experience that intelligently routes to specialized components while maintaining a seamless user experience.
 
-#### [Chapter 6.1: Query Routing Foundations](workshops/chapter6-1.md)
-The API mindset, organizational structure, evolution from monolithic to modular architecture, and performance formula.
+### [Key Takeaways: Product Principles for AI Applications](misc/what-i-want-you-to-takeaway.md)
 
-#### [Chapter 6.2: Tool Interfaces and Implementation](workshops/chapter6-2.md)
-Designing tool interfaces, router implementation using structured outputs, and dynamic example selection.
+Core principles that will guide your approach to building AI products regardless of how the technology evolves.
 
-#### [Chapter 6.3: Performance Measurement](workshops/chapter6-3.md)
-Measuring tool selection effectiveness, dual-mode UI, user feedback as training data, and creating improvement flywheel.
+## Talks and Presentations
 
-## Expert Talks
+Explore insights from industry experts and practitioners through our collection of talks, lightning lessons, and presentations:
 
-### Foundation and Evaluation
+### [Featured Talks](talks/index.md)
 
-**[Building Feedback Systems](talks/zapier-vitor-evals.md)** - Vitor (Zapier)  
-Simple UX changes increased feedback collection 4x. Key insight: specific questions like "Did this run do what you expected?" dramatically outperform generic prompts.
+- **[Fine-tuning Re-rankers and Embedding Models for Better RAG Performance](talks/fine-tuning-rerankers-embeddings-ayush-lancedb.md)** - Practical approaches to enhancing retrieval quality (Ayush from LanceDB)
+- **[RAG Anti-patterns in the Wild](talks/rag-antipatterns-skylar-payne.md)** - Common mistakes and how to fix them (Skylar Payne)
+- **[Semantic Search Over the Web with Exa](talks/semantic-search-exa-will-bryk.md)** - Building AI-first search engines (Will Bryk)
+- **[Understanding Embedding Performance through Generative Evals](talks/embedding-performance-generative-evals-kelly-hong.md)** - Custom evaluation methodologies (Kelly Hong)
+- **[Online Evals and Production Monitoring](talks/online-evals-production-monitoring-ben-sidhant.md)** - Monitoring AI systems at scale (Ben Hylak & Sidhant Bendre)
 
-**[Text Chunking Strategies](talks/chromadb-anton-chunking.md)** - Anton (ChromaDB)  
-Why chunking remains critical even with infinite context windows. Default chunking strategies in popular libraries often produce terrible results.
->>>>>>> 448f518d
+[View all talks →](talks/index.md)
 
-**[Embedding Performance Evaluation](talks/embedding-performance-generative-evals-kelly-hong.md)** - Kelly Hong  
-Model rankings on custom benchmarks often contradict MTEB rankings - public benchmark performance doesn't guarantee real-world success.
+## For Product Leaders, Engineers, and Data Scientists
 
-<<<<<<< HEAD
 !!! info "What You'll Learn"
-
     **For Product Leaders**
     - How to establish metrics that align with business outcomes
     - Frameworks for prioritizing AI product improvements  
     - Approaches to building product roadmaps for RAG applications
     - Methods for communicating AI improvements to stakeholders
-
     **For Engineers**
     - Implementation patterns that facilitate rapid iteration
     - Architectural decisions that enable continuous improvement
@@ -271,122 +104,51 @@
     - Frameworks for measuring retrieval effectiveness
     - Approaches to continuous learning from user interactions
 
-## Navigate by Topic
-
-**Evaluation & Metrics**: [Chapter 1](workshops/chapter1.md) • [Kelly Hong Talk](talks/embedding-performance-generative-evals-kelly-hong.md) • [Vitor Zapier Talk](talks/zapier-vitor-evals.md)
-
-**Fine-tuning & Training**: [Chapter 2](workshops/chapter2.md) • [Ayush LanceDB Talk](talks/fine-tuning-rerankers-embeddings-ayush-lancedb.md) • [Manav Glean Talk](talks/glean-manav.md)
-
-**User Experience**: [Chapter 3 Series](workshops/chapter3-1.md) • [Streaming Guide](workshops/chapter3-2.md) • [Quality Improvements](workshops/chapter3-3.md)
-
-**Architecture & Routing**: [Chapter 6 Series](workshops/chapter6-1.md) • [Anton Query Routing](talks/query-routing-anton.md) • [Multi-modal Retrieval](talks/superlinked-encoder-stacking.md)
-
-**Production & Monitoring**: [Ben & Sidhant Talk](talks/online-evals-production-monitoring-ben-sidhant.md) • [RAG Anti-patterns](talks/rag-antipatterns-skylar-payne.md)
-
-=======
-### Training and Fine-Tuning
-
-**[Enterprise Search Fine-tuning](talks/glean-manav.md)** - Manav (Glean)  
-Custom embedding models achieve 20% improvements through continuous learning. Smaller, fine-tuned models often outperform larger general-purpose models.
-
-**[Fine-tuning Re-rankers](talks/fine-tuning-rerankers-embeddings-ayush-lancedb.md)** - Ayush (LanceDB)  
-Re-rankers provide 12-20% retrieval improvement with minimal latency penalty - "low-hanging fruit" for RAG optimization.
-
-### Production and Monitoring
-
-**[Production Monitoring](talks/online-evals-production-monitoring-ben-sidhant.md)** - Ben & Sidhant  
-Traditional error monitoring doesn't work for AI since there's no exception when models produce bad outputs.
-
-**[RAG Anti-patterns](talks/rag-antipatterns-skylar-payne.md)** - Skylar Payne  
-90% of teams adding complexity see worse performance. Silent failures in document processing can eliminate 20%+ of corpus without detection.
-
-### Specialized Retrieval
-
-**[Agentic RAG](talks/colin-rag-agents.md)** - Colin Flaherty  
-Simple tools like grep and find outperformed sophisticated embedding models due to agent persistence and course-correction capabilities.
-
-**[Better Data Processing](talks/reducto-docs-adit.md)** - Adit (Reducto)  
-Hybrid computer vision + VLM pipelines outperform pure approaches. Even 1-2 degree document skews dramatically impact extraction quality.
-
-**[Multi-Modal Retrieval](talks/superlinked-encoder-stacking.md)** - Daniel (Superlinked)  
-LLMs fundamentally can't understand numerical relationships. Use mixture of specialized encoders for different data types.
-
-**[Lexical Search](talks/john-lexical-search.md)** - John Berryman  
-Semantic search struggles with exact matching and specialized terminology. Lexical search provides efficient filtering and rich metadata.
-
 ## Quick Wins: High-Impact RAG Improvements
 
-!!! success "Top Quick Wins"
-    1. **Change Feedback Copy**: Replace "How did we do?" with "Did we answer your question?"
-    2. **Use Markdown Tables**: Format structured data as markdown tables instead of JSON/CSV
-    3. **Add Streaming Progress**: Show "Searching... Analyzing... Generating..." with progress
-    4. **Page-Level Chunking**: For documentation, respect page boundaries for better retrieval
+Based on real-world implementations, here are proven improvements you can implement quickly:
 
-!!! tip "Medium-Term Improvements"
+!!! success "Top 5 Quick Wins"
+    1. **Change Feedback Copy** 
+       - Replace "How did we do?" with "Did we answer your question?"
+       - **Impact**: 5x increase in feedback collection
+       - **Effort**: 1 hour
+    
+    2. **Use Markdown Tables**
+       - Format structured data as markdown tables instead of JSON/CSV
+       - If tables are complex, represent it in XML
+       - **Impact**: 12% better lookup accuracy
+       - **Effort**: 2-4 hours
+    
+    3. **Add Streaming Progress**
+       - Show "Searching... Analyzing... Generating..." with progress
+       - Stream the response as it's being generated when possible
+       - **Impact**: 45% reduction in perceived latency
+       - **Effort**: 1 sprint
+    
+    4. **Implement Page-Level Chunking**
+       - For documentation, respect page boundaries, and use page-level chunking. Humans tend to create semantically coherent chunks at the page level.
+       - **Impact**: 20-30% better retrieval for docs
+       - **Effort**: 1 day
+
+!!! tip "Medium-Term Improvements (2-4 weeks)"
     - **Fine-tune embeddings**: $1.50 and 40 minutes for 6-10% improvement
     - **Add re-ranker**: 15-20% retrieval improvement
     - **Build specialized tools**: 10x better for specific use cases
-    - **Slack feedback integration**: 5x more enterprise feedback
+    - **Implement contextual retrieval**: 30% better context understanding
+    - **Create Slack feedback integration**: 5x more enterprise feedback
 
-## How to Use This Resource
-
-**For Beginners**: Start with the [Introduction](workshops/chapter0.md), then work through chapters sequentially.
-
-**For Quick Wins**: Jump to the [Quick Wins section](#quick-wins-high-impact-rag-improvements) for immediate improvements.
-
-**For Specific Problems**: Check the [FAQ](office-hours/faq.md) for answers to common questions.
-
-**For Complete Implementation**: Follow the full workshop series from Chapter 1 through 6.3.
-
-## Key Insights
-
-**Most Important**: Teams that iterate fastest on data examination consistently outperform those focused on algorithmic sophistication.
-
-**Most Underutilized**: Fine-tuning embeddings and re-rankers are more accessible and impactful than most teams realize.
-
-**Biggest Mistake**: 90% of teams add complexity that makes their RAG systems worse. Start simple, measure everything, improve systematically.
-
-## Frequently Asked Questions
-
-- **"Is knowledge graph RAG production ready?"** Probably not. [See why →](office-hours/faq.md#is-knowledge-graph-rag-production-ready-by-now-do-you-recommend-it)
-- **"How do we handle time-based queries?"** Use PostgreSQL with pgvector-scale. [Learn more →](office-hours/faq.md#how-do-we-introduce-a-concept-of-time-and-vector-search-to-answer-questions-like-whats-the-latest-news-without-needing-to-move-to-a-graph-database)
-- **"Should we use DSPy for prompt optimization?"** It depends. [See when →](office-hours/faq.md#what-is-your-take-on-dspy-should-we-use-it)
-- **"Would you recommend ColBERT models?"** Test against your baseline first. [See approach →](office-hours/faq.md#would-you-recommend-using-colbert-models-or-other-specialized-retrieval-approaches)
-
-[Browse All FAQ](office-hours/faq.md){ .md-button } [View Office Hours](office-hours/index.md){ .md-button }
-
-## For Product Leaders, Engineers, and Data Scientists
-
-!!! info "What You'll Learn"
-    **For Product Leaders**: Establish metrics that align with business outcomes, prioritization frameworks, and roadmapping approaches
-    
-    **For Engineers**: Implementation patterns for rapid iteration, architectural decisions, and modular capabilities
-    
-    **For Data Scientists**: Synthetic evaluation datasets, query segmentation techniques, and continuous learning approaches
-
-## Navigate by Topic
-
-**Evaluation & Metrics**: [Chapter 1](workshops/chapter1.md) • [Kelly Hong Talk](talks/embedding-performance-generative-evals-kelly-hong.md) • [Vitor Zapier Talk](talks/zapier-vitor-evals.md)
-
-**Fine-tuning & Training**: [Chapter 2](workshops/chapter2.md) • [Ayush LanceDB Talk](talks/fine-tuning-rerankers-embeddings-ayush-lancedb.md) • [Manav Glean Talk](talks/glean-manav.md)
-
-**User Experience**: [Chapter 3 Series](workshops/chapter3-1.md) • [Streaming Guide](workshops/chapter3-2.md) • [Quality Improvements](workshops/chapter3-3.md)
-
-**Architecture & Routing**: [Chapter 6 Series](workshops/chapter6-1.md) • [Query Routing](talks/query-routing-anton.md) • [Multi-modal Retrieval](talks/superlinked-encoder-stacking.md)
->>>>>>> 448f518d
+!!! info "Learn from the Experts"
+    Before implementing, learn from these practical talks:
+    - [**RAG Anti-patterns in the Wild**](talks/rag-antipatterns-skylar-payne.md) - Common mistakes across industries and how to fix them
+    - [**Document Ingestion Best Practices**](talks/reducto-docs-adit.md) - Production-ready parsing for tables, PDFs, and complex documents
 
 ## About the Author
 
 Jason Liu brings practical experience from Facebook, Stitch Fix, and as a consultant for companies like HubSpot, Zapier, and many others. His background spans computer vision, recommendation systems, and RAG applications across diverse domains.
 
 !!! quote "Author's Philosophy"
-<<<<<<< HEAD
-   "The most successful AI products aren't the ones with the most sophisticated models, but those built on disciplined processes for understanding users, measuring performance, and systematically improving. This resource will show you how to create not just a RAG application, but a product that becomes more valuable with every interaction."
-=======
-   "The most successful AI products aren't the ones with the most sophisticated models, but those built on disciplined processes for understanding users, measuring performance, and systematically improving."
->>>>>>> 448f518d
-
----
+   "The most successful AI products aren't the ones with the most sophisticated models, but those built on disciplined processes for understanding users, measuring performance, and systematically improving. This book will show you how to create not just a RAG application, but a product that becomes more valuable with every interaction."
 
 ## Getting Started
 
